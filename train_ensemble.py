--- conflicted
+++ resolved
@@ -20,35 +20,20 @@
     print("Training on device: " + str(device), flush=True)
     dtype = torch.float32
 
-<<<<<<< HEAD
     epochs = 100
     batch_size = 2048
     lr = 1e-3
-=======
-    epochs = 30
-    batch_size = 512
-    lr = 1e-4
->>>>>>> dba6d0ef
     min_lr = 1e-7
     log_interval = 100#int(2000/batch_size)
 
-<<<<<<< HEAD
     num_ensembles = 2
     model = ModelEnsemble(EGNN, num_ensembles, in_node_nf=12, in_edge_nf=0, hidden_nf=64, n_layers=2).to(device)
-=======
-    num_ensembles = 5
-    model = ModelEnsemble(EGNN, num_ensembles, in_node_nf=12, in_edge_nf=0, hidden_nf=16, n_layers=2).to(device)
->>>>>>> dba6d0ef
 
     qm9 = QM9()
     qm9.create(1,0)
     #trainset = MDDataset("datasets/files/alaninedipeptide")
-<<<<<<< HEAD
-    trainset = MD17Dataset("datasets/files/md17")
-=======
     start = time.time()
     trainset = MD17Dataset("datasets/files/md17_single")
->>>>>>> dba6d0ef
     # Split the dataset into train and validation sets
     trainset, validset = train_test_split(trainset, test_size=0.2, random_state=42)
     print(f"Loaded dataset in: {time.time() - start} seconds", flush=True)
